--- conflicted
+++ resolved
@@ -15,14 +15,9 @@
 
 [workspace.dependencies]
 any_spawner = "0.2"
-<<<<<<< HEAD
-hydration_context = "0.2"
+hydration_context = "0.3"
 codee = "0.3"
-leptos = "0.7.8"
-=======
-hydration_context = "0.3"
 leptos = "0.8.0-beta" # 0.8.0-alpha
->>>>>>> 8af69c5d
 
 chrono = "0.4"
 chrono-humanize = { version = "0.2" }
