[workspace]
members = ["leptos-fetch", "examples/*"]
resolver = "3"

[workspace.package]
version = "0.4.0-beta"
repository = "https://github.com/zakstucke/leptos-fetch"
license = "MIT"
authors = ["Zak Stucke"]
edition = "2024"
keywords = ["leptos"]
description = "Async query manager for Leptos"
readme = "./leptos-fetch/README.md"
rust-version = "1.85"

[workspace.dependencies]
<<<<<<< HEAD
any_spawner = "0.3.0-rc1"
hydration_context = "0.3"
codee = "0.3"
leptos = { version = "0.8.0-rc1" }
=======
any_spawner = "0.2"
hydration_context = "0.2"
codee = "0.3"
leptos = "0.7.8"
>>>>>>> 18b82044

chrono = "0.4"
chrono-humanize = { version = "0.2" }
futures = "0.3"
paste = "1"
parking_lot = "0.12"
send_wrapper = "0.6"
web-sys = { version = "0.3", features = ["DomRect"] }
<<<<<<< HEAD
tracing = "0.1"

# TODO: remove:
[patch.crates-io]
leptos = { git = "https://github.com/zakstucke/leptos", rev = "3fd8781afc7298b33847b77bfc9fa0c0d89f3679" }
any_spawner = { git = "https://github.com/zakstucke/leptos", rev = "3fd8781afc7298b33847b77bfc9fa0c0d89f3679" }
hydration_context = { git = "https://github.com/zakstucke/leptos", rev = "3fd8781afc7298b33847b77bfc9fa0c0d89f3679" }
leptos_axum = { git = "https://github.com/zakstucke/leptos", rev = "3fd8781afc7298b33847b77bfc9fa0c0d89f3679" }
=======
tracing = "0.1"
>>>>>>> 18b82044
<|MERGE_RESOLUTION|>--- conflicted
+++ resolved
@@ -14,17 +14,10 @@
 rust-version = "1.85"
 
 [workspace.dependencies]
-<<<<<<< HEAD
 any_spawner = "0.3.0-rc1"
 hydration_context = "0.3"
 codee = "0.3"
 leptos = { version = "0.8.0-rc1" }
-=======
-any_spawner = "0.2"
-hydration_context = "0.2"
-codee = "0.3"
-leptos = "0.7.8"
->>>>>>> 18b82044
 
 chrono = "0.4"
 chrono-humanize = { version = "0.2" }
@@ -33,7 +26,6 @@
 parking_lot = "0.12"
 send_wrapper = "0.6"
 web-sys = { version = "0.3", features = ["DomRect"] }
-<<<<<<< HEAD
 tracing = "0.1"
 
 # TODO: remove:
@@ -41,7 +33,4 @@
 leptos = { git = "https://github.com/zakstucke/leptos", rev = "3fd8781afc7298b33847b77bfc9fa0c0d89f3679" }
 any_spawner = { git = "https://github.com/zakstucke/leptos", rev = "3fd8781afc7298b33847b77bfc9fa0c0d89f3679" }
 hydration_context = { git = "https://github.com/zakstucke/leptos", rev = "3fd8781afc7298b33847b77bfc9fa0c0d89f3679" }
-leptos_axum = { git = "https://github.com/zakstucke/leptos", rev = "3fd8781afc7298b33847b77bfc9fa0c0d89f3679" }
-=======
-tracing = "0.1"
->>>>>>> 18b82044
+leptos_axum = { git = "https://github.com/zakstucke/leptos", rev = "3fd8781afc7298b33847b77bfc9fa0c0d89f3679" }