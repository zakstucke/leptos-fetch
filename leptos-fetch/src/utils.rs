--- conflicted
+++ resolved
@@ -66,10 +66,6 @@
     }
 }
 
-<<<<<<< HEAD
-// TODO replace others with this?
-=======
->>>>>>> 18b82044
 pub(crate) struct OnDrop<F>
 where
     F: FnOnce(),
