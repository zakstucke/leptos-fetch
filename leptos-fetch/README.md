--- conflicted
+++ resolved
@@ -289,13 +289,9 @@
 It's possible to use non-json codecs for streaming leptos resources from the backend.
 The default is [`codee::string::JsonSerdeCodec`](https://docs.rs/codee/latest/codee/string/struct.JsonSerdeCodec.html).
 
-<<<<<<< HEAD
-The current `codee` major version is `0.3` and will need to be imported in your project to customize the codec.
-=======
 If the `rkyv` feature of `leptos-fetch` is enabled, the default becomes [`codee::binary::RkyvCodec`](https://docs.rs/codee/latest/codee/binary/struct.RkyvCodec.html) using the [rkyv](https://docs.rs/rkyv/latest/rkyv/) crate, a more compact & efficient binary codec than serde/json.
 
 To use other codecs, or completely custom ones, the [codee](https://docs.rs/codee/latest/codee/) crate is used as the interface, current major version is `0.3`.
->>>>>>> 18b82044
 
 E.g. to use [`codee::binary::MsgpackSerdeCodec`](https://docs.rs/codee/latest/codee/binary/struct.MsgpackSerdeCodec.html): 
 ```toml
