[package]
name = "leptos-fetch"
version.workspace = true
repository.workspace = true
license.workspace = true
authors.workspace = true
edition.workspace = true
keywords.workspace = true
description.workspace = true
readme.workspace = true
rust-version.workspace = true

[lib]
name = "leptos_fetch"
path = "src/lib.rs"

[features]
ssr = ["leptos/ssr"]
devtools = []
devtools-always = []
<<<<<<< HEAD
=======
rkyv = ["codee/rkyv", "leptos/rkyv"]
>>>>>>> 18b82044

[build-dependencies]
rustc_version = "0.4"

[package.metadata.docs.rs]
# For the features to show in docs.rs, need to tell it to include them:
all-features = true

[dependencies]
chrono.workspace = true
chrono-humanize.workspace = true
futures.workspace = true
codee.workspace = true
leptos.workspace = true
paste.workspace = true
parking_lot.workspace = true
send_wrapper.workspace = true
web-sys.workspace = true
tracing.workspace = true

[dev-dependencies]
any_spawner = { workspace = true, features = ["tokio"] }
codee = { workspace = true, features = ["msgpack_serde"] }
hydration_context.workspace = true
rstest = "0.25"
tokio = { version = "1", features = ["full"] }
parking_lot = { workspace = true, features = ["deadlock_detection"] }<|MERGE_RESOLUTION|>--- conflicted
+++ resolved
@@ -18,10 +18,7 @@
 ssr = ["leptos/ssr"]
 devtools = []
 devtools-always = []
-<<<<<<< HEAD
-=======
 rkyv = ["codee/rkyv", "leptos/rkyv"]
->>>>>>> 18b82044
 
 [build-dependencies]
 rustc_version = "0.4"
